{% load i18n wagtailcore_tags %}
{% load static %}

<!--  -->
<main class="conteiner-home">
  <div class="container" id="slides">
    <div id="homeCarousel" class="carousel-dark slide" data-bs-ride="carousel">
      <div class="carousel-inner">
        <div class="carousel-item active" data-bs-interval="5000">
          <img src="{% static 'img/pcHeader.png' %}" class="img-bottom" style="margin-left: 480px; margin-top: 100px;" >
          <div class="carousel-caption d-none d-md-block">
            <h2 style="text-align: justify; margin-left: -140px; margin-top: 70px">Build with Insights</h2>
            <p style="text-align: justify; margin-left: -140px; margin-top: 60px">Buildly Insights let’s you communicate with your remote<br/> development team to build products that matter and ensure the<br/> quality is there for your product’s growth.</p>
            <img src="{% static 'img/insights-logo.png' %}" class="img-bottom" style="float: center; width: 267.3px; margin-left: 0px; margin-top: 30px">
            <nav class="navegation">
              <a style="text-align: justify; margin-left: -150px; margin-top: 60px" href="https://insights.buildly.io/register" class="button button--secondary">Register Now</a>

              <a style="text-align: justify; margin-left: 20px; margin-top: 60px" href="https://insights.buildly.io/register" class="button1">Learn more</a>
            </nav>
          </div>
        </div>
        <div class="carousel-item" data-bs-interval="60000">
          <div style="position: relative; padding-top: 56.25%;">
            <iframe src="https://customer-oea4zxza4u5hx1zy.cloudflarestream.com/f2f795be2701fe767dfa9c05812210f9/iframe?preload=true&autoplay=true&poster=https%3A%2F%2Fcustomer-oea4zxza4u5hx1zy.cloudflarestream.com%2F9f750b8f66e765ba499e8e7d7ce26cb2%2Fthumbnails%2Fthumbnail.jpg%3Ftime%3D0h0m12s%26height%3D600" style="border: none; position: absolute; top: 0; left: 0; height: 100%; width: 100%;" allow="accelerometer; gyroscope; encrypted-media; picture-in-picture;" allowfullscreen="true"></iframe>
          </div>
          <div class="carousel-caption d-none d-md-block">
            <h2 style="text-align: justify; margin-left: -140px; margin-top: 10px">How does it work?</h2>
          </div>
        </div>
        <div class="carousel-item" data-bs-interval="5000">
          <img src="{% static 'img/AI.png' %}" class="img-bottom" style="width:400px; float: right; margin: 75px;">
          <div class="carousel-caption d-none d-md-block" style="width: 500px;">
            <h2 style="text-align: justify; margin-left: -140px; margin-top: 70px">Idea Translation AI</h2>
              <p style="text-align: justify; margin-left: -140px; margin-top: 70px">Buildly Insights AI <b>translates your product ideas into technical documentation</b>
                to speed up the development budgeting phase.
                <br/>
                <br/>
                Once the documentation is translated, import your features from Trello, and then
                use one of our other API integrations to share your technical tickets via GitHub<br/>
                <nav class="navegation">
                  <p style="text-align: justify; margin-left: -150px; margin-top: 60px">(Available Now) or Jira (Coming Soon!)</p>

                  <img src="{% static 'img/github.png' %}" class="img-bottom" style="width:70px; float: right;  margin-left: 20px; margin-top: 60px">

                </nav>
                <br/>
                <a style="text-align: justify; margin-left: 200px; margin-top: 60px" href="https://insights.buildly.io/register" class="button button--secondary">Register Now</a>
              </p>
          </div>
        </div>
      </div>
      <button class="carousel-control-prev" type="button" data-bs-target="#homeCarousel" data-bs-slide="prev">
        <span class="carousel-control-prev-icon" aria-hidden="true"></span>
        <span class="visually-hidden">Previous</span>
      </button>
      <button class="carousel-control-next" type="button" data-bs-target="#homeCarousel" data-bs-slide="next">
        <span class="carousel-control-next-icon" aria-hidden="true"></span>
        <span class="visually-hidden">Next</span>
      </button>
    </div>
  </div>
</main>
<br/>
<br/>`

<div class="container">
  <div class="Do_it text-center">
    <div class="card-body">
      <h2>How We Do It!</h2>
      <div class="line" style="float: center; width: 62px; margin-left: 500px;">
        <p></p>
      </div>
    <br/>
      <p class="card-text">Designed for product and remote development teams to  communicate better and build quickly.  We use our proprietary <br/> trained models and data to translate, suggest and create estimates and architectures so you can build with confidence <br/> or go to the development community with confidence in your product.</p>
    </div>

    <div class="row mb-3">
      <div class="col"><img src="{% static 'img/notes 1.png' %}" width="38" alt=""><br/><br/>
        Guideded Requirements <br/> Gathering
      </div>
      <div class="line-grey">
        <p></p>
      </div>
      <div class="col"><img src="{% static 'img/speech.png' %}" width="38" alt=""><br/><br/>
        AI Translates your idea to <br/> Technical Documentation
      </div>
      <div class="line-grey">
        <p></p>
      </div>
      <div class="col"><img src="{% static 'img/coding.png' %}" width="38" alt=""><br/><br/>
        Share your new documentation <br/> with your team <br/> or a Buildly Developer Partner
      </div>
      <div class="line-grey">
        <p></p>
      </div>
      <div class="col"><img src="{% static 'img/rocket.png' %}" width="38" alt=""><br/><br/>
        Faster and Easier with Release and Change <br/> Management build in
      </div>
    </div>
  </div>
  <br/>

  <main class="conteiner-home">
    <div class="container-commun">
      <div style="position: relative; left: 0; top: 0;">
        <img src="{% static 'img/Automated.png' %}" class='front_img'/>
        <img src="{% static 'img/OrangeRectangule.png' %}" class="orangeR"/>
      </div>
      <div class="container-commun__text">
        <h4 class="card-title">Automated Communication</h4><br/>
        <div class="container">
          <div class="line">
              <p></p>
          </div>
        </div>
        <br/>
        <br/>
        <p>
          Insights provides communication and alert tools so remote and in-house teams can communicate more clearly and 
          get timely alerts about <b>Release Timelines, Testing and when that important feature will be ready for customers. </b>
        </p>
        <div class="entrada__contenido">
          <a href="https://insights.buildly.io" class="button button--primary">Get Started</a>
        </div>
      </div>
    </div>
  </main>

  <main class="conteiner-home">
    <div class="container-commun">
      <div class="container-commun__text">
        <h4 class="card-title">Release Management</h4>
        <br/>
        <div class="container">
          <div class="line">
              <p></p>
          </div>
        </div>
        <br/>
        <br/>
        <p>
          If your working with <b>remote or in-house teams</b> communication about when to test, review or document a release can be difficult.
          With Insights, as a product manager can use your own Project Mangement tool to plan features for a release and still get notifications and updates about progress and request from developers
          without having to login in or maintain an account in there issue tracking tool.
        </p>
        <p>
          Developers can <b>automate communication of milestone completion and releases that are ready for testing or feedback</b>from one place.
        </p>
        <div class="entrada__contenido">
          <a href="/news/" class="button button--primary">Get Started with Buildly Insights</a>
        </div>
      </div>

      <div style="position: relative; left: 0; top: 0;">
        <img src="{% static 'img/Management.png' %}" class='img_front'/>
        <img src="{% static 'img/OrangeRectangule.png' %}" class="orangeB"/>
      </div>
    </div>
  </main>

  <main class="conteiner-home">
    <div class="container-commun">
      <div style="position: relative; left: 0; top: 0;">
        <img src="{% static 'img/Built Fast.png' %}" class='front_img'/>
        <img src="{% static 'img/OrangeRectangule.png' %}" class="orangeR"/>
      </div>

      <div class="container-commun__text">
        <h4 class="card-title">Product Ideas -> Built Fast</h4><br/>
        <div class="container">
          <div class="line">
              <p></p>
          </div>
        </div>
        <br/>
        <br/>
        <p>
          Starting a new product can be a time consuming and frustrating process.  The discovery phase includes things like budgeting, timelines and architecting a solution,
          as well as establishing solid and consistent communication protocols.  The <b>Buildly Insights logic and AI components</b> 
          handles all of that for you in minutes instead of weeks.
        </p>
        <h1>Budgets and Estimates</h1>
        <p>
          Insights uses a combination of <b>wizard like data collection algorithms</b>, combined with a set of <b>AI and ML
          data models and example data sets to translate your non-technical requirements</b> into technical issues or tickets.  Then it gathers all of that into planned
          releases to provide solid estimates that <b>learn and adapt and improve overall team performance with each iteration and release.</b>
        </p>
        <div class="entrada__contenido">
          <a href="https://insights.buildly.io/register" class="button button--primary">Get Started</a>
        </div>
      </div>
    </div>
<<<<<<< HEAD
	</div>
</main>
<br/>
<br/>
</div><br/></div><br/></div><br/></div><br/></div><br/></div><br/></div><br/></div><br/></div><br/></div><br/>
<div class="container">
  <div class="wrapper">
    <div>
      Foundry Partners
      <h1>Our Customers Around the World</h1>
    </div>
    <div class="center-text">
      <a href="https://www.ajackus.com" target="_new"><img src="{% static 'img/ajackus.png' %}"
        width="100" height="100"></a>&nbsp;
    </div>
    <div class="center-text">
      <a href="https://www.ageofpeers.com" target="_new"><img src="{% static 'img/ageofpeers.png' %}"
        width="100" height="100"></a>&nbsp;
      </a>&nbsp;
    </div>
    <div>
      <a href="https://insights.buildly.io/register" class="button button--squere">Get Started</a>
    </div>
    <div class="center-text">
      <a href="https://kurentco.com/" target="_new"><img src="{% static 'img/kurent.jpg' %}"
      width="100" height="100"></a>&nbsp;</div>
   </div>

</div>
=======
  </main>

  <main class="conteiner-home">
    <div class="container-commun">
      <div class="container-commun__text">
        <h4 class="card-title">Buildly Community</h4><br/>
        <div class="container">
          <div class="line">
              <p></p>
          </div>
        </div><br/>
        <br/>
        <p>The Buildly Community is a combination of software developers, product and UI teams as well as marketing and business process organizations working to create a more inclusive open source community for us all to work with.</p>
        <p>The Community helps each other grow and learn as well as promote each others business, priortize changes to the <a href="https://www.github.com/buildlyio">Buildly Open Source modules</a>.</p>
        <div class="entrada__contenido">
          <a href="/community" class="button button--primary">Join our community</a>
        </div>
      </div>
>>>>>>> 50382110

      <div style="position: relative; left: 0; top: 0;">
        <img src="{% static 'img/Community.png' %}" class='img_front'/>
        <img src="{% static 'img/OrangeRectangule.png' %}" class="orangeB"/>
      </div>
    </div>
  </main>
  <br/>
  <br/>

  <main class="conteiner-home">
    <div class="container-commun">
      <div style="position: relative; left: 0; top: 0;">
        <img src="{% static 'img/AnyQuestions.png' %}" class='any'/>
        <img src="{% static 'img/AnyQuestionsR.png' %}" class="questions"/>
      </div>

      <div class="container-commun__text">
        <h4 class="card-questions">Any Questions?</h4>
        <p>Reach out to our support team who can guide your through the product and help you <br/> go from idea to product.</p>
        <nav class="navegation">
          <a href="/contact/" class="button button--primary">Get In Touch</a>
          <a href="/faq/" class="button button--secondary">Check our FAQs</a>
        </nav>
      </div>
    </div>
  </main>

  <main class="conteiner-home">
    <div class="conteiner-commun">
      <div class="now text-center">
        <div class="c-body">
          <p class="c-text">Are you ready to Start Building with Buildly?</p>
          <h2>GET STARTED NOW</h2>
          <br/>
          <a href="https://insights.buildly.io/register" class="button button--squere">Get Started</a>
        </div>
      </div>
    </div>
  </main>
  <br/>
  <br/>
  <br/>
</div>
<|MERGE_RESOLUTION|>--- conflicted
+++ resolved
@@ -190,7 +190,7 @@
         </div>
       </div>
     </div>
-<<<<<<< HEAD
+
 	</div>
 </main>
 <br/>
@@ -220,7 +220,7 @@
    </div>
 
 </div>
-=======
+
   </main>
 
   <main class="conteiner-home">
@@ -239,7 +239,6 @@
           <a href="/community" class="button button--primary">Join our community</a>
         </div>
       </div>
->>>>>>> 50382110
 
       <div style="position: relative; left: 0; top: 0;">
         <img src="{% static 'img/Community.png' %}" class='img_front'/>
