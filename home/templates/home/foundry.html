{% extends "base.html" %}
{% load static %}

{% block body_class %}template-homepage{% endblock %}

{% block extra_css %}

<link rel="stylesheet" href="{% static 'css/welcome_page.css' %}">
{% endblock extra_css %}

{% block content %}

<<<<<<< HEAD
<main class="conteiner-home">
	<div class="container-commun">

		<div class="container-commun__text">
      <h4 class="card-title">Foundry</h4><br/>
      <div class="container">
        <div class="line">
            <p></p>
        </div>
      </div><br/>
      <br/>
			<p>			The <b>Buildly Foundry</b> is a community driven effort availabe to select startups using the Insights tool.  It is a collection of open source tools, services, discounts, credits and process frameworks that helps startup and enterprise teams launch build and migrate applications to cloud native architectures and maintain them long term.
			</p>
			<div class="card">
				<b>The Buildly Foundry and <a href="https://www.open.build">Open Build's</a> partnership in it helps drive technical development by providing:</b>

				<ul>
				<li>Buildly’s easy to use cloud native architecture and a hosting service to build your new applications.</li>

				<li>Three months free access to the Buildly Insights product and release tools to keep managers, stakeholders and developers in sync with the state and progress of your application.</li>

				<li>Access to a network of Buildly certified community development partners who can help with everything from marketing and sales, to hiring and recruiting a CTO or remote development team.</li>

				</ul>
			</div>
			<p>
				Graduates of the Buildly Foundry receive discounted rates on Buildly’s hosted product and release tools.
	
				Join the Buildly Foundry and spend your time focused on the vision of your application, and stop worrying about the technical problems.
				</p>
			<div class="entrada__contenido">
				<a href="https://www.f6s.com/buildly-foundry-accelerator-2022/apply" class="button button--primary">Foundry Application</a>
			</div>
		</div>

    <div>
	  <img src="{% static 'img/menjob.png' %}" height="500" alt="img Foundry" />
    </div>
	</div>

	<div class="card">
			<div class="card-header">
					<h4>Foundry Partners</h4>
					<div class="line">
						<p></p>
					</div>
			</div>
			<div class="card-content" style="margin-left: 430px;">
					<br/>
					<a href="https://www.ajackus.com" target="_new"><img src="{% static 'img/ajackus.png' %}" width="75" height="75"></a>&nbsp;
					<a href="https://www.ageofpeers.com" target="_new"><img src="{% static 'img/ageofpeers.png' %}" width="75" height="75"></a>&nbsp;
					<a href="https://kurentco.com/" target="_new"><img src="{% static 'img/kurent.jpg' %}" width="75" height="75"></a>&nbsp;
			</div>
=======
<div class="container">
  <div class="Do_it text-center">
		<div class="card-body">
      <h2>The Buildly Foundry</h2>
      <div class="line" style="float: center; width: 62px; margin-left: 500px;"></div>
      <p class="card-text">
				The <b>Buildly Foundry</b> is a community driven effort availabe to select startups using the Insights tool.  It is a collection of open source tools, services, discounts, credits and process frameworks
				that helps startup and enterprise teams launch build and migrate applications to cloud native architectures and maintain them long term.
			</p>
    </div>
>>>>>>> 1613de86
	</div>
  <br/>
	<main class="conteiner-home">
    <div class="container">
      <div class="row">
        <div class="col">
          <div class="p-5 mb-1 bg-light rounded-3">
            <h1 class="display-5 fw-bold">Open Source Community</h1>
            <p class="col-md-10 fs-4" style="text-align: justify;">
              <b>The Buildly Foundry, and our partners in it help technical development as well as busniess development for Product teams by providing:</b>
              <ul class="list-group">
                <li class="list-group-item">Buildly’s easy to use cloud native architecture and a hosting service to build your new applications.</li>

                <li class="list-group-item">Three months free access to the Buildly Insights product and release tools to keep managers, stakeholders and developers in sync with the state and progress of your application.</li>

                <li class="list-group-item">Access to a network of Buildly certified community development partners who can help with everything from marketing and sales, to hiring and recruiting a CTO or remote development team.</li>
              </ul>
            </p>

        		<p>
        		Graduates of the Buildly Foundry receive discounted rates on Buildly’s hosted product and release tools.

        		Join the Buildly Foundry and spend your time focused on the vision of your application, and stop worrying about the technical problems.
        		</p>
        	  <a href="https://www.f6s.com/buildly-foundry-accelerator-2022/apply" class="button button--primary">Foundry Application</a>
          </div>
        </div>
        <div class="col">
          <div class="p-5 mb-1 bg-light rounded-3">
      			<div class="image_right">
      	    	<img src="{% static 'img/community.png' %}" alt="">
      				<div class="card">
      					<div class="card-header">
      						<h4>Foundry Partners</h4>
                  <p>Foundry partners include software development agencies, marketing experts, creative and UI experts and many other experts in related
                    fields that can help you get your product started and launch.  If you interested in joining as a Foundry Partner,
                    please reach out to us via the <a href="/contact">contact form</a>.
                  </p>
      					</div>
      					<div class="card-content">
      						<br/>
      						<a href="https://www.ajackus.com" target="_new"><img src="{% static 'img/ajackus.png' %}" width="75" height="75"></a>&nbsp;
      						<a href="https://www.ageofpeers.com" target="_new"><img src="{% static 'img/ageofpeers.png' %}" width="75" height="75"></a>&nbsp;
      						<a href="https://kurentco.com/" target="_new"><img src="{% static 'img/kurent.jpg' %}" width="75" height="75"></a>&nbsp;
      					</div>
      				</div>
      			</div>
          </div>
        </div>
      </div>
    </div>
  </main>
</div>


{% endblock content %}<|MERGE_RESOLUTION|>--- conflicted
+++ resolved
@@ -10,7 +10,6 @@
 
 {% block content %}
 
-<<<<<<< HEAD
 <main class="conteiner-home">
 	<div class="container-commun">
 
@@ -38,7 +37,7 @@
 			</div>
 			<p>
 				Graduates of the Buildly Foundry receive discounted rates on Buildly’s hosted product and release tools.
-	
+
 				Join the Buildly Foundry and spend your time focused on the vision of your application, and stop worrying about the technical problems.
 				</p>
 			<div class="entrada__contenido">
@@ -64,18 +63,6 @@
 					<a href="https://www.ageofpeers.com" target="_new"><img src="{% static 'img/ageofpeers.png' %}" width="75" height="75"></a>&nbsp;
 					<a href="https://kurentco.com/" target="_new"><img src="{% static 'img/kurent.jpg' %}" width="75" height="75"></a>&nbsp;
 			</div>
-=======
-<div class="container">
-  <div class="Do_it text-center">
-		<div class="card-body">
-      <h2>The Buildly Foundry</h2>
-      <div class="line" style="float: center; width: 62px; margin-left: 500px;"></div>
-      <p class="card-text">
-				The <b>Buildly Foundry</b> is a community driven effort availabe to select startups using the Insights tool.  It is a collection of open source tools, services, discounts, credits and process frameworks
-				that helps startup and enterprise teams launch build and migrate applications to cloud native architectures and maintain them long term.
-			</p>
-    </div>
->>>>>>> 1613de86
 	</div>
   <br/>
 	<main class="conteiner-home">
