--- conflicted
+++ resolved
@@ -16,20 +16,12 @@
 		<div class="container-commun__text">
 			<h4 class="card-title">Products</h4><br/>
 			<div>
-<<<<<<< HEAD
-				<div style="position: relative;background-image: linear-gradient(to bottom, #F4F4F4, #F4F4F4);">
-					<iframe
-						src="https://customer-oea4zxza4u5hx1zy.cloudflarestream.com/9f750b8f66e765ba499e8e7d7ce26cb2/iframe?preload=true&autoplay=true&poster=https%3A%2F%2Fcustomer-oea4zxza4u5hx1zy.cloudflarestream.com%2F9f750b8f66e765ba499e8e7d7ce26cb2%2Fthumbnails%2Fthumbnail.jpg%3Ftime%3D0h0m12s%26height%3D600"
-						style="border: none"
-						width="500"
-=======
 				<div style="position: relative;">
 					<iframe
 						src="https://customer-oea4zxza4u5hx1zy.cloudflarestream.com/9f750b8f66e765ba499e8e7d7ce26cb2/iframe?preload=true&autoplay=true&poster=https%3A%2F%2Fcustomer-oea4zxza4u5hx1zy.cloudflarestream.com%2F9f750b8f66e765ba499e8e7d7ce26cb2%2Fthumbnails%2Fthumbnail.jpg%3Ftime%3D0h0m12s%26height%3D600"
 						style="border: none"
 						width="700"
 						height="450"
->>>>>>> 50ff62d8
 						allow="accelerometer; gyroscope; encrypted-media; picture-in-picture;"
 						allowfullscreen="true"></iframe>
 				</div>
@@ -59,21 +51,13 @@
 	<div class="container-commun">
 		<div class="container-commun__text">
 			<h4 class="card-title">Developer Tools</h4><br/>
-<<<<<<< HEAD
-				<div style="position: relative; background-image: linear-gradient(to bottom, #F4F4F4, #F4F4F4);">
-=======
-				<div style="position: relative;background-image: linear-gradient(to bottom, #F4F4F4, #F4F4F4);">
->>>>>>> 50ff62d8
+				<div style="position: relative;">
 					<!-- You can use styles and CSS on this iframe element where the video player will appear -->
 					<iframe
 					  src="https://customer-oea4zxza4u5hx1zy.cloudflarestream.com/f192d5dec1a35f2ec350f4ca97d9ca91/iframe"
 					  style="border: none"
-<<<<<<< HEAD
-					  width="500"
-=======
 						width="700"
 						height="450"
->>>>>>> 50ff62d8
 					  allow="accelerometer; gyroscope; encrypted-media; picture-in-picture;"
 					  allowfullscreen="true"></iframe>
 
