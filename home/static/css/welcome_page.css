:root {
  --fuenteHeading: 'Raleway', sans-serif;
  --fuenteParrafos: 'Raleway', sans-serif;


  --grey: #DCDCE0;
  --black: #272727;
  --main-color: #162944;
  --brand-color: #F9943B;
  --dark-color: #10113C;
  --mid-color: #3884FD;
  --light-color: #FFFFFF;


}
html {
  box-sizing: border-box;
  font-size: 62.5%; /* 1 rem = 10px */
}
*, *:before, *:after {
  box-sizing: inherit;

}
body {
  font-family: var(--fuenteParrafos);
  font-size: 1.6rem;
  line-height: 2;
  background-image: linear-gradient(to bottom right, var(--light-color));

}
#cont {
  width: min(90%, 120rem);
  margin: 0 auto;
}

#banner {
  max-height: 50px;
  background-color: var(--black);
  color: var(--light-color);
  padding: 0px;
}

#banner h5 {
  font-weight: 500;
  font-size: 16px;
  line-height: 24px;
  letter-spacing: 0.011em;
  color: var(--light-color);
}

.banner-text {
  color: var(--brand-color);
}

/** slides header **/

#slides {
  background-image: linear-gradient(to bottom, #F4F4F4, #F4F4F4);
  padding-bottom: 135px;
  border-radius: 0%;
  height: 604px;
}


#slides::before {
  content: "";
  background-image: url("/static/img/"); /** figma img dosnt work **/
  background-size: cover;
  position: absolute;
  top: 150px;
  right: 0px;
  bottom: 0px;
  left: 190px;
  opacity: 0.08;
  height: 820px;
}


#slides h2 {
  color: var(--black);
  font-weight: 700;
  font-size: 50px;
  left: 120px;
  top: 276px;
}

#slides p {
  color: #848280;
  font-weight: 400;
  font-size: 16px;
  left: -300px;
  top: 50px;
}


/** Globals **/
.conteiner-home {
  width: min(90%, 120rem);
  margin: 0 auto;
  padding: 50px 0px 200px 0px;
}
a {
  text-decoration: none;
}
a:hover {
  color: var(--calido);
  text-decoration: none;
}
p {
  font-weight: 400;
  font-size: 16px;
}
h1, h2, h3, h4 {
  font-family: var(--fuenteHeading);
  line-height: 1.2;
}
h1 {
  font-size: 4.8rem;
}
h2 {
  font-size: 4rem;
}
h3 {
  font-size: 3.2rem;
}
h4 {
  font-size: 2.8rem;
}
img {
  max-width: 100%;
}
/** utilities **/
.no-margin {
  margin: 0;
}
.no-padding {
  padding: 0;
}
.center-text {
  text-align: center;
}

.header{
  background: var(--light-color);
  color: var(--blanco);
}

.image_right {
  position: relative;
  top: 0px;
  right: 0px;
  vertical-align: top;
}

.logosocialmed bc{
  position: relative;
  top: 0px;
  right: 0px;
  width: 50px;
}

.header__tex {
 text-align: center;
 color: var(--primario);
 margin-top: 2rem;
}

@media (min-width: 768px) {
  .header__texto {
      margin-top: 15rem;
  }
}
.navbar{
  padding-top: 1rem;
  background: var(--light-color);
}

@media (min-width: 768px) {
  .navbar {
      display: flex;
      justify-content: space-between;
      align-items: center;
  }
}
.logo {
  width: 70px;
}
.logo__nombre {
  font-weight: 400;
}
.logo__bold {
  font-weight: 700;
}

@media (min-width: 768px) {
  .navegation {
      display: flex;
      gap: 2rem;
  }
}
.navegation__link {
  display: flex;
  flex-direction: row;
  align-items:center;
  text-align:center;
  font-size: 18px;
  color: #848280;
  text-decoration: none;
}

.navegation__link a:hover {
  text-decoration: none;
}

a:hover{
    text-decoration: none;
  }

.button2 {
  background-color: var(--brand-color);
  color: white;
  padding: 8px;
  border: none;
  border-radius: 100px;
  text-align: center;
  display: flex;
  flex-direction: row;
  padding: 16px 41px;
  gap: 10px;

  width: 173px;
  height: 56px;
  left: 1147px;
  top: 82px;
  font-weight: 500;
  font-size: 16px;
  line-height: 24px;
  /* identical to box height, or 150% */

   letter-spacing: 0.0025em;

}

.Do_it {
  border: none;
}

.card-body h2 {
  font-weight: 700;
  font-size: 40px;
  line-height: 70px;
  /* identical to box height, or 175%*/

  letter-spacing: 0.011em;

  color: #0F0700;

  /* Line: border: 5px solid #F9943B;*/

}

/* div class="row mb-3"*/
.row {
  padding: 60px 0px 50px 0px;
  background: #FFFFFF;
  box-shadow: 2px 4px 20px rgba(0, 0, 0, 0.1);
  border-radius: 30px;
}

.col {
  color: #848280;
  font-weight: 400;
  font-size: 16px;
  line-height: 27px;
  /* or 169% */

  text-align: center;
  letter-spacing: 0.011em;
}

.card-text {

  height: 81px;

  top: 961px;

  font-weight: 400;
  font-size: 16px;
  line-height: 27px;
  /* or 169% */

  text-align: center;
  letter-spacing: 0.011em;

  color: #848280;
}

/* Buildly Community */

.card-title {
  width: 600px;
  height: 50px;
  font-weight: 700;
  font-size: 40px;
  line-height: 70px;
  border: none;
  letter-spacing: 0.011em;

  color: #0F0700;

}

.spacer {
  width: 494px;
  height: 392px;
  border: none;
}

@media (min-width: 768px) {
  .container-community {
      display: grid;
      grid-template-columns: 2fr 1fr;
      column-gap: 4rem;
  }
}

@media (min-width: 768px) {
  .container-commun {
      display: grid;
      grid-template-columns: repeat(2, 1fr);
      column-gap: 2rem;
  }
}

.img_front{
  position:absolute;
  width: 392px;
  height: 392px;
  top: 50px;
  left: 50px;
  z-index: 1;
}

.orangeB {
  position:absolute;
  width: 392px;
  height: 392px;
  top: 90px;
  left: 80px;
  z-index: -1;
}

.front_img {
  position:absolute;
  width: 392px;
  height: 392px;
  top: -50px;
  left: -50px;
  z-index: 1;
}

.orangeR {
  position:absolute;
  width: 392px;
  height: 392px;
  top: -20px;
  left: -80px;
  z-index: -1;
}

/* costumers */

/* Any Question: edit this session whith background-image: linear-gradient(to bottom, #F4F4F4, #F4F4F4);*/

.any{
  position:absolute;
  width: 365px;
  height: 420px;
  top: -100px;
  left: 160px;
  z-index: 1;
}

.questions{
  position:absolute;
  width: 365px;
  height: 420px;
  top: -100px;
  left: 160px;
  z-index: -1;
}

.card-questions {
  font-weight: 700;
  font-size: 40px;
  line-height: 70px;
  letter-spacing: 0.011em;
  color: #000000;
}

.line {
  padding: 0px 0px 0px 0px;
  width: 62px;
  height: 5px;
  background: #F07000;
  border-radius: 5px;
  border: 5px;
}

.line-grey {
  padding: 0px 0px 0px 0px;
  width: 126px;
  height: 1px;
  background: #BDBCBB;
  border-radius: 5px;
  border: 1px;

  float: center;
  margin-top: 60px
}

/* GET STARTED NOW */

.now {
  position:absolute;
  padding: 80px 0px 50px 0px;
  width: 950px;
  height: 359px;
  left: 130px;
  top: 4299px;
  background: #F07000;;
  border-radius: 50px;
  border: none;

  justify-content: space-between;
  align-items: center;
}

.c-body h2 {

  height: 70px;
  font-weight: 900;
  font-size: 60px;
  line-height: 70px;
  text-align: center;
  letter-spacing: 0.011em;
  color: var(--light-color);

}

.c-text {
  font-weight: 600;
  font-size: 28px;
  letter-spacing: 0.038em;
  color: var(--light-color);
}


.entrada {
  border-bottom: 1px solid var(--grey);
  margin-bottom: 2rem;
}
.entrada:last-of-type {
  border: none;
  margin-bottom: 0;
}

.team {
width: 150px;
}


.button {
  display: block;
  font-family: var(--fuenteHeading);
  color: var(--light-color);
  text-align: center;
  padding: 1rem 3rem;
  font-weight: 600;
  font-size: 16px;
  margin-bottom: 2rem;
  border-radius: 40px;
}

@media (min-width: 768px) {
  .button{
      display: inline-block;

  }
}
.button:hover {
  cursor: pointer;
}
.button--primary{
  background-color: var(--mid-color);
  border-color: var(--brand-color);
}

.button--secondary {
  background-color: var(--brand-color);
  color: var(--light-color);
  border: none;
}

.button1 {
  display: block;
  font-family: var(--fuenteHeading);
  color: var(--brand-color);
  text-align: center;
  padding: 1rem 3rem;
  font-weight: 600;
  font-size: 16px;
  margin-bottom: 2rem;
  border-radius: 40px;
  border: var(--brand-color);
  border-width: 30rem;
  background-color: var(--light-color);
}


.button--squere {
  color: var(--brand-color);
  background-color: var(--light-color);
  border: none;
  border-radius: 9.70323px;
}


/** About **/
@media (min-width: 768px) {
  .sobre-nosotros {
      display: grid;
      grid-template-columns: repeat(2, 1fr);
      column-gap: 2rem;
  }
}

/* Change color of dropdown links on hover */
.dropdown-content a:hover {background-color: #ddd;}

/* Show the dropdown menu on hover */
.dropdown:hover .dropdown-content {display: block;}

/* Change the background color of the dropdown button when the dropdown content is shown */
.dropdown:hover .dropbtn {background-color: #02364f;}

/* bootstrap Override */
.carousel-caption {
  top: 0;
  bottom: auto;
  padding: 30px 30px 30px 30px;
}

.carousel-image {
  vertical-align: bottom;
  padding: 30px 30px 30px 30px;
}

.image-cropper {
  width: 150px;
  height: 150px;
  position: relative;
  overflow: hidden;
  border-radius: 50%;
}

.community img {
  display: inline;
  margin: 0 auto;
  height: 100%;
  width: 300px;
}

.card {
  padding: 15px;
}

/*foundry*/

.btn-primary {
  background-color: var(--primario);
}

.btn-success {
  background-color: var(--calido);
  border-color: var(--primario);
}

.btn-success:hover {
  background-color: var(--primario);
}

.d-block {
  width: 65em;
}


#social-sidebar {
  left: -4;
  position: fixed;
  top: 16.5%;
}

#social-sidebar a:hover {
  -webkit-filter: grayscale(10%); /* Safari 6.0 - 9.0 */
  filter: grayscale(10%);
}

#social-sidebar img {
  -webkit-filter: grayscale(100%); /* Safari 6.0 - 9.0 */
  filter: grayscale(100%);
}

#social-sidebar li {
  list-style: none;
  display: block;
  height: 30px;
  width: 30px;
  line-height: 30px;
  position: relative;
}

#github {
  background-color: white;
}


/*footer*/
.row {
  border: none;
}
.col_white_amrc {
  color: #00131A;
  font-weight: 500;
  font-size: 19px;
  align-items:flex-end;
  text-align: left;
}
footer {
  padding: 300px 80px 0px 80px;
  width:100%;
  background-color:#FFFFFF;
  min-height:250px;
}
.logo-footer {
  width: 148px;
  height: 109.03px;
  left: 120px;
  top: 5747px;
}
.pt2 {
   padding-top:40px ;
   margin-bottom:20px ;
  }
footer p {
  font-size:13px;
  padding-bottom:0px;
  margin-bottom:8px;
  color: #848280;
}
.mb10 {
  padding-bottom:15px;
  text-align: left;
  color: #848280;
}
.footer_ul_amrc {
  margin:0px ;
  list-style-type:none ;
  font-size:14px;
  padding:0px 0px 10px 0px ;
  color: #848280;
}
.footer_ul_amrc li {
  padding:0px 0px 5px 0px;
}
.footer_ul_amrc li a{
  color:#CCC;
}
.footer_ul_amrc li a:hover{
  color:#fff;
  text-decoration:none;
}
.fleft {
  float:left;
}
.padding-right {
  padding-right:10px;
}

.footer_ul2_amrc {
  margin:0px; list-style-type:none;
  padding:0px;
}
.footer_ul2_amrc li p {
  display:table;
}
.footer_ul2_amrc li a:hover {
  text-decoration:none;
}
.footer_ul2_amrc li i {
  margin-top:5px;
}

.bottom_border {
  border-bottom:1px solid #323f45;
  padding-bottom:20px;
}
.foote_bottom_ul_amrc {
	list-style-type:none;
	padding:0px;
	display:table;
	margin-top: 10px;
	margin-right: auto;
	margin-bottom: 10px;
	margin-left: auto;
}
.foote_bottom_ul_amrc li {
  display:inline;
}
.foote_bottom_ul_amrc li a {
  color: #848280;
  margin:0 12px;
  position:relative;
  width: 391px;
  height: 27px;
  left: -120px;
  top: 6077px;

  font-weight: 200;
  font-size: 16px;
}

div#is-relative{
  max-width: 420px;
  position: relative;
}

#icon{
  position: absolute;
  display: block;
  bottom: .5rem;
  right: 1rem;

  user-select: none;
  cursor: pointer;
}
input.input{
  padding-right: 2.5rem;
<<<<<<< HEAD
}

/* form-contact */
.form-register {
  width: 380px;
  background: var(--brand-color);
  padding: 30px;
  margin: auto;
  margin-top: 100px;
  border-radius: 4px;
  font-family: 'calibri';
  color: #02364f;
  box-shadow: 7px 13px 37px rgb(228, 227, 227);
}

.disrow{
  display: grid;
  grid-template-columns: repeat(2, minmax(150px, 10px));
  gap: 15px;
}

.form-register h4 {
  font-size: 22px;
  margin-bottom: 20px;
}

.text-list{
  width: 100%;
  font-family: 'calibri';
  font-size: 18px;
  padding:0px 0px 50px 0px ;
  border-radius: 4px;
  margin-bottom: 16px;
}

.controls {
  width: 100%;
  background: #ffffff;
  padding: 10px;
  border-radius: 4px;
  margin-bottom: 16px;
  border: 1px solid #02364f;
  font-family: 'calibri';
  font-size: 18px;
  color: rgb(#4776E6 0%, #8E54E9  51%, #4776E6);
}

.form-register p {
  height: 40px;
  text-align: center;
  font-size: 18px;
  line-height: 40px;
}

.form-register a {
  color: rgb(0, 0, 0);
  text-decoration: none;
}

.form-register a:hover {
  color: rgb(0, 0, 0);
  text-decoration: underline;
}

.form-register .buttons {
  width: 100%;
  background: var(--mid-color);
  border-radius: 40px;
  border: none;
  padding: 12px;
  color: white;
  margin: 16px 0;
  font-size: 16px;
  position: relative;
  text-align: center;
  padding: 16px 24px;
  line-height: 8px;
  height: 40px;
}

.custom-input-file {
  width: 100%;
  background: var(--mid-color);
  border-radius: 40px;
  border: none;
  padding: 5px;
  color: white;
  margin: 16px 0;
  font-size: 16px;
  cursor: pointer;
  overflow: hidden;
  position: relative;
  text-align: center;
  line-height: 30px;
  height: 40px;
}
.custom-input-file .input-file {
 border: 10000px solid transparent;
 cursor: pointer;
 font-size: 10000px;
 margin: 0;
 opacity: 0;
 outline: 0 none;
 padding: 0;
 position: absolute;
 right: -1000px;
 top: -1000px;
}

@media (min-width: 768px) {
  .form-register {
      margin-top: 15rem;
  }
}
=======
}
>>>>>>> 1613de86
<|MERGE_RESOLUTION|>--- conflicted
+++ resolved
@@ -746,7 +746,6 @@
 }
 input.input{
   padding-right: 2.5rem;
-<<<<<<< HEAD
 }
 
 /* form-contact */
@@ -860,7 +859,4 @@
   .form-register {
       margin-top: 15rem;
   }
-}
-=======
-}
->>>>>>> 1613de86
+}